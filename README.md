--- conflicted
+++ resolved
@@ -29,13 +29,10 @@
 GIT_SSH-KEY=-----BEGIN RSA PRIVATE KEY----- Hgiud8z89ijiojdobdikdosaa+hnjk789hdsanlklmladlsagasHOHAo7869+bcG x9tD2aI3...ysKQfmAnDBdG4= -----END RSA PRIVATE KEY-----
 ```
 
-<<<<<<< HEAD
 Please note there is a space ` ` between `-----BEGIN RSA PRIVATE KEY-----` and the key as well as between the key and `----END RSA PRIVATE KEY-----`.
-If you omit these spaces the container will not be able to read the private key.
-=======
-Please note there is a space ` ` between `-----BEGIN RSA PRIVATE KEY-----` and the key as well as between the key and `----END RSA PRIVATE KEY-----`. If you omit these spaces the container will not be able to read the private key.
-Please also note that the RSA key is PEM encoded and therefore starts with  `-----BEGIN RSA PRIVATE KEY-----`. OpenSSH encoded keys starting with `-----BEGIN OPENSSH PRIVATE KEY-----` must be converted to PEM before being used.
->>>>>>> 3acc4727
+If you omit these spaces unipipe will not be able to read the private key. 
+Please also note that the RSA key is PEM encoded and therefore starts with  `-----BEGIN RSA PRIVATE KEY-----`. 
+OpenSSH encoded keys starting with `-----BEGIN OPENSSH PRIVATE KEY-----` must be converted to PEM before being used.
 
 ## Configuration using dhall
 
@@ -90,13 +87,8 @@
 
 We publish generic-osb-api container images to GitHub Container Registry [here](https://github.com/orgs/meshcloud/packages/container/unipipe-service-broker/versions). These images are built on GitHub actions and are available publicly
 
-<<<<<<< HEAD
 ```bash
-docker pull ghcr.io/meshcloud/generic-osb-api:v1.0.5
-=======
-```
-$ docker pull ghcr.io/meshcloud/unipipe-service-broker:v1.0.6
->>>>>>> 3acc4727
+docker pull ghcr.io/meshcloud/unipipe-service-broker:v1.0.6
 ```
 
 > Note: We used to publish old versions of generic-osb-api as GitHub packages (not GHCR) which unfortunately can't be deleted from GitHub. Please make sure to use `ghcr.io` to pull the latest versions and not the legacy `docker.pkg.github.com` URLs.
